name: llm CI/CD

on:
  push:
    branches: [ main, master ]
    paths:
      - 'llm/**'
  pull_request:
    branches: [ main, master ]
    paths:
      - 'llm/**'

jobs:
  test-build:
    runs-on: ubuntu-latest
    steps:
      - uses: actions/checkout@v3

      - name: Set up Python
        uses: actions/setup-python@v4
        with:
          python-version: '3.11'

      - name: Install deps
        run: |
          python -m pip install --upgrade pip
          pip install pytest pytest-cov
          pip install -r llm/requirements.txt
<<<<<<< HEAD
          pip install -r common/requirements.txt
      
      - name: Setup test environment variables
        run: |
          echo "LLM_API_PROVIDER=GEMINI" >> $GITHUB_ENV
          echo "GEMINI_API_KEY=fake_key_for_testing" >> $GITHUB_ENV
      
      - name: Run tests
        run: |
          python -m pytest llm/tests --cov=llm -v
=======
          pip install pytest pytest-cov  # Added for testing

      - name: Run unit tests
        run: |
          cd llm
          pytest --cov=. --cov-report=xml
>>>>>>> 3e28e62b

      - name: Set up Docker Buildx
        uses: docker/setup-buildx-action@v2

      - name: Build image (CI only)
        uses: docker/build-push-action@v3
        with:
          context: ./llm
          file: ./llm/Dockerfile
          push: false

  deploy:
    needs: test-build
    runs-on: ubuntu-latest
    if: github.ref == 'refs/heads/main'
    steps:
      - uses: actions/checkout@v3
      
      - name: Log in to Docker Hub
        uses: docker/login-action@v2
        with:
          username: ${{ secrets.DOCKERHUB_USERNAME }}
          password: ${{ secrets.DOCKERHUB_TOKEN }}

      - name: Build & push llm
        uses: docker/build-push-action@v3
        with:
          context: ./llm
          file: ./llm/Dockerfile
          push: true
          tags: |
            ${{ secrets.DOCKERHUB_USERNAME }}/stock-llm:latest
            ${{ secrets.DOCKERHUB_USERNAME }}/stock-llm:${{ github.sha }}

      - name: Deploy to Digital Ocean
        uses: appleboy/ssh-action@v1
        with:
          host: ${{ secrets.DIGITALOCEAN_HOST }}
          username: ${{ secrets.DIGITALOCEAN_USERNAME }}
          key: ${{ secrets.DIGITALOCEAN_SSH_KEY }}
          script: |
            cd ~/stock-app
            echo "Pulling latest LLM image..."
            docker-compose -f docker-compose.prod.yml pull llm
            echo "Restarting LLM service..."
            docker-compose -f docker-compose.prod.yml up -d llm
            echo "Deployment complete!"
            docker ps<|MERGE_RESOLUTION|>--- conflicted
+++ resolved
@@ -26,7 +26,6 @@
           python -m pip install --upgrade pip
           pip install pytest pytest-cov
           pip install -r llm/requirements.txt
-<<<<<<< HEAD
           pip install -r common/requirements.txt
       
       - name: Setup test environment variables
@@ -37,14 +36,6 @@
       - name: Run tests
         run: |
           python -m pytest llm/tests --cov=llm -v
-=======
-          pip install pytest pytest-cov  # Added for testing
-
-      - name: Run unit tests
-        run: |
-          cd llm
-          pytest --cov=. --cov-report=xml
->>>>>>> 3e28e62b
 
       - name: Set up Docker Buildx
         uses: docker/setup-buildx-action@v2
@@ -62,7 +53,7 @@
     if: github.ref == 'refs/heads/main'
     steps:
       - uses: actions/checkout@v3
-      
+
       - name: Log in to Docker Hub
         uses: docker/login-action@v2
         with:
@@ -77,19 +68,4 @@
           push: true
           tags: |
             ${{ secrets.DOCKERHUB_USERNAME }}/stock-llm:latest
-            ${{ secrets.DOCKERHUB_USERNAME }}/stock-llm:${{ github.sha }}
-
-      - name: Deploy to Digital Ocean
-        uses: appleboy/ssh-action@v1
-        with:
-          host: ${{ secrets.DIGITALOCEAN_HOST }}
-          username: ${{ secrets.DIGITALOCEAN_USERNAME }}
-          key: ${{ secrets.DIGITALOCEAN_SSH_KEY }}
-          script: |
-            cd ~/stock-app
-            echo "Pulling latest LLM image..."
-            docker-compose -f docker-compose.prod.yml pull llm
-            echo "Restarting LLM service..."
-            docker-compose -f docker-compose.prod.yml up -d llm
-            echo "Deployment complete!"
-            docker ps+            ${{ secrets.DOCKERHUB_USERNAME }}/stock-llm:${{ github.sha }}