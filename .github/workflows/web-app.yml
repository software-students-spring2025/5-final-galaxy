name: web-app CI/CD

on:
  push:
    branches: [ main, master ]
    paths:
      - 'web-app/**'
  pull_request:
    branches: [ main, master ]
    paths:
      - 'web-app/**'

jobs:
  test-build:
    runs-on: ubuntu-latest
    
    services:
      mongodb:
        image: mongo:latest
        ports:
          - 27017:27017
          
    steps:
      - uses: actions/checkout@v3

      - name: Set up Python
        uses: actions/setup-python@v4
        with:
          python-version: '3.11'

      - name: Install deps
        run: |
          python -m pip install --upgrade pip
          pip install pytest pytest-cov
          pip install -r web-app/requirements.txt
<<<<<<< HEAD
          pip install -r common/requirements.txt
      
      - name: Create template files for tests
        run: |
          mkdir -p web-app/templates
          touch web-app/templates/index.html
          touch web-app/templates/detail.html
          touch web-app/templates/trending.html
          
      - name: Setup test environment variables
        run: |
          echo "MONGO_URI=mongodb://localhost:27017/test_db" >> $GITHUB_ENV
          
      - name: Run tests
        run: |
          python -m pytest web-app/tests --cov=web-app -v
=======
          pip install pytest pytest-cov  # Added for testing

      - name: Run unit tests
        run: |
          cd web-app
          pytest --cov=. --cov-report=xml
>>>>>>> 3e28e62b

      - name: Set up Docker Buildx
        uses: docker/setup-buildx-action@v2

      - name: Build image (CI only)
        uses: docker/build-push-action@v3
        with:
          context: ./web-app
          file: ./web-app/Dockerfile
          push: false

  deploy:
    needs: test-build
    runs-on: ubuntu-latest
    if: github.ref == 'refs/heads/main'
    steps:
      - uses: actions/checkout@v3

      - name: Log in to Docker Hub
        uses: docker/login-action@v2
        with:
          username: ${{ secrets.DOCKERHUB_USERNAME }}
          password: ${{ secrets.DOCKERHUB_TOKEN }}

      - name: Build & push web-app
        uses: docker/build-push-action@v3
        with:
          context: ./web-app
          file: ./web-app/Dockerfile
          push: true
          tags: |
            ${{ secrets.DOCKERHUB_USERNAME }}/stock-web:latest
            ${{ secrets.DOCKERHUB_USERNAME }}/stock-web:${{ github.sha }}

      - name: Deploy to Digital Ocean
        uses: appleboy/ssh-action@v1
        with:
          host: ${{ secrets.DIGITALOCEAN_HOST }}
          username: ${{ secrets.DIGITALOCEAN_USERNAME }}
          key: ${{ secrets.DIGITALOCEAN_SSH_KEY }}
          script: |
            cd ~/stock-app
            echo "Pulling latest web image..."
            docker-compose -f docker-compose.prod.yml pull web
            echo "Restarting web service..."
            docker-compose -f docker-compose.prod.yml up -d web
            echo "Deployment complete!"
            docker ps
            echo "Testing web service..."
            curl -I http://localhost || true<|MERGE_RESOLUTION|>--- conflicted
+++ resolved
@@ -33,7 +33,6 @@
           python -m pip install --upgrade pip
           pip install pytest pytest-cov
           pip install -r web-app/requirements.txt
-<<<<<<< HEAD
           pip install -r common/requirements.txt
       
       - name: Create template files for tests
@@ -50,14 +49,6 @@
       - name: Run tests
         run: |
           python -m pytest web-app/tests --cov=web-app -v
-=======
-          pip install pytest pytest-cov  # Added for testing
-
-      - name: Run unit tests
-        run: |
-          cd web-app
-          pytest --cov=. --cov-report=xml
->>>>>>> 3e28e62b
 
       - name: Set up Docker Buildx
         uses: docker/setup-buildx-action@v2
@@ -90,21 +81,4 @@
           push: true
           tags: |
             ${{ secrets.DOCKERHUB_USERNAME }}/stock-web:latest
-            ${{ secrets.DOCKERHUB_USERNAME }}/stock-web:${{ github.sha }}
-
-      - name: Deploy to Digital Ocean
-        uses: appleboy/ssh-action@v1
-        with:
-          host: ${{ secrets.DIGITALOCEAN_HOST }}
-          username: ${{ secrets.DIGITALOCEAN_USERNAME }}
-          key: ${{ secrets.DIGITALOCEAN_SSH_KEY }}
-          script: |
-            cd ~/stock-app
-            echo "Pulling latest web image..."
-            docker-compose -f docker-compose.prod.yml pull web
-            echo "Restarting web service..."
-            docker-compose -f docker-compose.prod.yml up -d web
-            echo "Deployment complete!"
-            docker ps
-            echo "Testing web service..."
-            curl -I http://localhost || true+            ${{ secrets.DOCKERHUB_USERNAME }}/stock-web:${{ github.sha }}